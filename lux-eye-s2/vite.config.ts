import react from '@vitejs/plugin-react';
import { defineConfig } from 'vite';

// https://vitejs.dev/config/
export default defineConfig({
  plugins: [react()],
  build: {
    rollupOptions: {
      output: {
<<<<<<< HEAD
        entryFileNames: `[name].js`,
        chunkFileNames: `[name].js`,
        assetFileNames: `[name].[ext]`,
=======
        entryFileNames: '[name].js',
        chunkFileNames: '[name].js',
        assetFileNames: '[name].[ext]',
>>>>>>> fe4c83a0
      },
    },
  },
});<|MERGE_RESOLUTION|>--- conflicted
+++ resolved
@@ -7,15 +7,9 @@
   build: {
     rollupOptions: {
       output: {
-<<<<<<< HEAD
-        entryFileNames: `[name].js`,
-        chunkFileNames: `[name].js`,
-        assetFileNames: `[name].[ext]`,
-=======
         entryFileNames: '[name].js',
         chunkFileNames: '[name].js',
         assetFileNames: '[name].[ext]',
->>>>>>> fe4c83a0
       },
     },
   },
