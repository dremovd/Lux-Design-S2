--- conflicted
+++ resolved
@@ -16,11 +16,7 @@
     <MantineProvider withGlobalStyles withNormalizeCSS>
       <NotificationsProvider position="top-center">
         <ModalsProvider>
-<<<<<<< HEAD
-          <BrowserRouter basename="/">
-=======
           <HashRouter>
->>>>>>> 5cc6a29b
             <Routes>
               <Route path="/" element={<App />}>
                 <Route path="/" element={<HomePage />} />
